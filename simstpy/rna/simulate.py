"""Functions for simulating RNA-seq data"""

import numpy as np
import pandas as pd
import scipy as sp
from scipy.sparse import csr_matrix
from sklearn.preprocessing import normalize
from anndata import AnnData


def sim_library_size(params: tuple, n_cells: int):
    """
    Simulate cell-specific library size

    Parameters
    ----------
    params : tuple
        Estimated parameters for library size
    n_cells : int
        Number of simulated cells
    """

    lognormal_dist = sp.stats.lognorm(*params)
    library_size_samples = lognormal_dist.rvs(n_cells)

    return library_size_samples


def sim_mean_expression(params: tuple, n_genes: int):
    """
    Simulate mean expression of genes using gamma distribution

    Parameters
    ----------
    params : tuple
        Estimated parameters for mean gene expression
    n_genes : int
        Number of simulated genes
    """

    gamma_dist = sp.stats.gamma(*params)
    gene_mean_samples = gamma_dist.rvs(n_genes)

    return gene_mean_samples


def sim_single_group(
    library_size_params: tuple,
    mean_expression_params: tuple,
    n_cells: int,
    n_genes: int,
    cell_ids: list = None,
) -> AnnData:
    """
    Simulate a count matrix including one group.

    Parameters
    ----------
    library_size_params : tuple
        Estimated library size parameters
    mean_expression_params : tuple
        Estimated mean expression parameters
    n_cells : int
        Number of simulated cells
    n_genes : int
        Number of simulated genes
    cell_ids : list
        List of cell names

    Returns
    -------
    AnnData
        An AnnData object containing simulated count matrix
    """

    library_size = sim_library_size(library_size_params, n_cells)
    mean_expression = sim_mean_expression(mean_expression_params, n_genes)

    # get a cellxgene matrix where the value represent average expression
    gene_mean = mean_expression / np.sum(mean_expression)

    library_size = np.expand_dims(library_size, axis=1)
    gene_mean = np.expand_dims(gene_mean, axis=0)
    mat = np.matmul(library_size, gene_mean)
    counts = csr_matrix(np.random.poisson(mat))

    if cell_ids is None:
        cell_ids = [f"cell_{i}" for i in range(n_cells)]
        obs = pd.DataFrame(index=cell_ids)

    gene_ids = [f"gene_{i}" for i in range(n_genes)]
    var = pd.DataFrame(index=gene_ids)

    adata = AnnData(counts, obs=obs, var=var, dtype=np.int32)

    return adata


def sim_multi_group(
    lib_size_params: tuple = (0.51313746, 0.0, 2300.6353),
    gene_exp_params: tuple = (0.6227306182997188, 0, 0.24285327175872837),
    n_non_svgs: int = None,
    n_svgs: int = None,
    df_spatial: pd.DataFrame = None,
    group_name: str = None,
    library_id: str = "spatial",
    fold_change: str = "lognormal",
    log_fc: float=1,
    mean: float = 2,
    sigma: float = 0.5,
    min_fc: float = 2,
    max_fc: float = 4,
) -> AnnData:
    """
    Simulate data with multiple groups

    Parameters
    ----------
    library_size_params : tuple
        Estimated library size parameters
    mean_expression_params : tuple
        Estimated mean expression parameters
    n_genes : int
        Number of simulated genes
    n_marker_genes: int
        Number of marker genes per group
    cell_groups : list
        A list including group information for cells
    cell_ids: list
        A list of cell names. It must be consistent with cell_groups
    mean: float
        Mean of log-normal distribution for sampling differential expression factor
    sigma: float
        Sigma of log-normal distribution for sampling differential expression factor

    Returns
    -------
    AnnData
        An AnnData object containing simulated count matrix
    """

    lib_size = sim_library_size(lib_size_params, n_cells=len(df_spatial))

    df_spatial[group_name] = df_spatial[group_name].astype(str)
    n_groups = len(df_spatial[group_name].unique())

    # we sampled a number of SVGs and non-SVGs
    non_svgs_exp = sim_mean_expression(gene_exp_params, n_non_svgs)
    svgs_exp = sim_mean_expression(gene_exp_params, n_svgs)

    # for SVGs, we split the genes into serveral groups
    svgs_idx_list = np.array_split(range(n_svgs), n_groups)
    all_cell_ids, expression = [], np.empty((0, n_svgs + n_non_svgs))

    for i, cell_group in enumerate(df_spatial[group_name].unique()):
        cell_ids = df_spatial.index.values[df_spatial[group_name].values == cell_group]
        all_cell_ids += list(cell_ids)

        # randomly select a number of DE genes
        svgs_idx = svgs_idx_list[i]

        # generate DE factor from log-normal distribution
        if fold_change == "lognormal":
            de_ratio = np.random.lognormal(mean=mean, sigma=sigma, size=len(svgs_idx))
            de_ratio[de_ratio < 1] = 1 / de_ratio[de_ratio < 1]
        elif fold_change == "fixed":
            de_ratio = 2**log_fc
        elif fold_change == "step":
            de_ratio = np.linspace(start=min_fc, stop=max_fc, num=len(svgs_idx))

        _svgs_exp = svgs_exp.copy()
        _svgs_exp[svgs_idx] = _svgs_exp[svgs_idx] * de_ratio

        exp = np.concatenate((_svgs_exp, non_svgs_exp))

        exp = exp / np.sum(exp)
        exp = np.expand_dims(exp, axis=0)

        _lib_size = lib_size[df_spatial[group_name].values == cell_group].copy()
        _lib_size = np.expand_dims(_lib_size, axis=1)

        mat = np.matmul(_lib_size, exp)
        expression = np.concatenate((expression, mat), axis=0)

    # we then generate non SVGs
    counts = np.random.poisson(expression)

    is_de_genes = [False] * (n_svgs + n_non_svgs)
    for i in range(n_svgs):
        is_de_genes[i] = True

    gene_ids = [f"gene_{i}" for i in range(n_svgs + n_non_svgs)]
    var = pd.DataFrame(data={"spatially_variable": is_de_genes}, index=gene_ids)

    df_spatial = df_spatial.loc[all_cell_ids]
    df_spatial['obs_ids'] = all_cell_ids
    counts = sp.sparse.csr_matrix(counts)
    adata = AnnData(counts, obs=df_spatial, dtype=np.float32, var=var)

    adata.uns["spatial"] = {library_id: {}}
    adata.obsm["spatial"] = adata.obs[["x", "y"]].values
    adata.obs.drop(columns=["x", "y"], inplace=True)

    return adata

def sim_svgs(n_svgs=10, 
             n_non_svgs=2, 
             library_size=1e4, 
<<<<<<< HEAD
             random_state=42):
=======
             random_state=42, 
             sigma=1,
             sparsity=0.3) -> AnnData:
>>>>>>> 6e205ab1
    """
    Simulate gene expression with spatial correlation

    Parameters
    ----------
    n_svgs : int, optional
        Number of SVGs, by default 10
    n_non_svgs : int, optional
        Number of non-SVGs, by default 2
    library_size : _type_, optional
        Library size, by default 1e4
    random_state : int, optional
        Seed to generate random numbers, by default 42

    Returns
    -------
    Anndata
        An anndata object inclduing simulated data
    """
    x, y = np.meshgrid(np.arange(50), np.arange(50))

    coords = np.column_stack((np.ndarray.flatten(x), np.ndarray.flatten(y)))

    rbf1 = RBF(1)
    rbf5 = RBF(5)
    rbf10 = RBF(10)
    rbf15 = RBF(15)

    cov1 = rbf1(coords)
    cov2 = rbf5(coords)
    cov3 = rbf10(coords)
    cov4 = rbf15(coords)

    np.random.seed(random_state)
    svgs_counts = np.zeros((50 * 50, n_svgs))
    sigma = sigma**2
    # generate SVGs
    for i in range(n_svgs):
        proportion = np.random.dirichlet((0.25, 0.25, 0.25, 0.25))
        cov = (
            proportion[0] * cov1
            + proportion[1] * cov2
            + proportion[2] * cov3
            + proportion[3] * cov4
        )

        svgs_counts[:, i] = sp.stats.multivariate_normal.rvs(
            mean=np.zeros(50**2), cov=sigma*cov
        )

    # generate non-SVGs
    non_svgs_counts = np.zeros((50 * 50, n_non_svgs))
    for i in range(n_non_svgs):
        non_svgs_counts[:, i] = np.random.standard_normal(50**2) + sigma

    counts = np.concatenate((svgs_counts, non_svgs_counts), axis=1)
    counts = np.exp(counts)
    counts = normalize(counts, axis=1, norm="l1")
    counts = np.random.poisson(library_size * counts)

    is_de_genes = [False] * (n_svgs + n_non_svgs)
    for i in range(n_svgs):
        is_de_genes[i] = True

    var_ids = [f"gene_{i}" for i in range(n_svgs + n_non_svgs)]
    obs_ids = [f"loc_{i}" for i in range(50 * 50)]

    var = pd.DataFrame(data={"spatially_variable": is_de_genes}, index=var_ids)
    obs = pd.DataFrame(data={"obs_ids": obs_ids}, index=obs_ids)

    counts = sp.sparse.csr_matrix(counts)
    adata = AnnData(
        counts, obs=obs, var=var, obsm={"spatial": coords}, dtype=np.float32
    )

    return adata<|MERGE_RESOLUTION|>--- conflicted
+++ resolved
@@ -206,13 +206,9 @@
 def sim_svgs(n_svgs=10, 
              n_non_svgs=2, 
              library_size=1e4, 
-<<<<<<< HEAD
-             random_state=42):
-=======
              random_state=42, 
              sigma=1,
              sparsity=0.3) -> AnnData:
->>>>>>> 6e205ab1
     """
     Simulate gene expression with spatial correlation
 
